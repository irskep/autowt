--- conflicted
+++ resolved
@@ -210,6 +210,7 @@
                 or kwargs.get("ignore_same_session", False),
                 auto_confirm=kwargs.get("auto_confirm", kwargs.get("yes", False)),
                 debug=kwargs.get("debug", False),
+                custom_script=kwargs.get("custom_script"),
                 from_branch=kwargs.get("from_branch"),
             )
             checkout_branch(switch_cmd, services)
@@ -245,14 +246,13 @@
                     help="Always create new terminal, ignore existing sessions",
                 ),
                 click.Option(
-<<<<<<< HEAD
                     ["--custom-script"],
                     help="Custom script to run with arguments (e.g., 'bugfix 123')",
-=======
+                ),
+                click.Option(
                     ["--from"],
                     "from_branch",
                     help="Source branch/commit to create worktree from (any git rev: branch, tag, HEAD, etc.)",
->>>>>>> 3878b457
                 ),
             ],
             help=f"Switch to or create a worktree for branch '{cmd_name}'",
@@ -575,11 +575,8 @@
         ignore_same_session=config.terminal.always_new or ignore_same_session,
         auto_confirm=auto_confirm,
         debug=debug,
-<<<<<<< HEAD
         custom_script=custom_script,
-=======
         from_branch=from_branch,
->>>>>>> 3878b457
     )
     checkout_branch(switch_cmd, services)
 
