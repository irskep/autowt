"""Terminal management service for autowt."""

import logging
import os
import platform
import shlex
from abc import ABC, abstractmethod
from pathlib import Path

from autowt.models import TerminalMode
from autowt.prompts import confirm_default_yes
from autowt.utils import run_command

logger = logging.getLogger(__name__)


class Terminal(ABC):
    """Base class for terminal implementations."""

    def __init__(self):
        """Initialize terminal implementation."""
        self.is_macos = platform.system() == "Darwin"

    @abstractmethod
    def get_current_session_id(self) -> str | None:
        """Get current session ID if supported."""
        pass

    @abstractmethod
    def switch_to_session(
        self, session_id: str, init_script: str | None = None
    ) -> bool:
        """Switch to existing session if supported."""
        pass

    @abstractmethod
    def open_new_tab(self, worktree_path: Path, init_script: str | None = None) -> bool:
        """Open new tab in current window."""
        pass

    @abstractmethod
    def open_new_window(
        self, worktree_path: Path, init_script: str | None = None
    ) -> bool:
        """Open new window."""
        pass

    def supports_session_management(self) -> bool:
        """Whether this terminal supports session management."""
        return False

    def _escape_for_applescript(self, text: str) -> str:
        """Escape text for use in AppleScript strings."""
        return text.replace("\\", "\\\\").replace('"', '\\"')

    def _escape_path_for_command(self, path: Path) -> str:
        """Escape a path for use inside AppleScript command strings."""
        return str(path).replace("\\", "\\\\").replace('"', '\\"')

    def _run_applescript(self, script: str) -> bool:
        """Execute AppleScript and return success status."""
        if not self.is_macos:
            logger.warning("AppleScript not available on this platform")
            return False

        try:
            result = run_command(
                ["osascript", "-e", script],
                timeout=30,
                description="Execute AppleScript for terminal switching",
            )

            success = result.returncode == 0
            if success:
                logger.debug("AppleScript executed successfully")
            else:
                logger.error(f"AppleScript failed: {result.stderr}")

            return success

        except Exception as e:
            logger.error(f"Failed to run AppleScript: {e}")
            return False


class ITerm2Terminal(Terminal):
    """iTerm2 terminal implementation."""

    def get_current_session_id(self) -> str | None:
        """Get current iTerm2 session ID."""
        session_id = os.getenv("ITERM_SESSION_ID")
        logger.debug(f"Current iTerm2 session ID: {session_id}")
        return session_id

    def supports_session_management(self) -> bool:
        """iTerm2 supports session management."""
        return True

    def switch_to_session(
        self, session_id: str, init_script: str | None = None
    ) -> bool:
        """Switch to an existing iTerm2 session."""
        logger.debug(f"Switching to iTerm2 session: {session_id}")

        # Extract UUID part from session ID (format: w0t0p2:UUID)
        session_uuid = session_id.split(":")[-1] if ":" in session_id else session_id
        logger.debug(f"Using session UUID: {session_uuid}")

        applescript = f'''
        tell application "iTerm2"
            repeat with theWindow in windows
                repeat with theTab in tabs of theWindow
                    repeat with theSession in sessions of theTab
                        if id of theSession is "{session_uuid}" then
                            select theTab
                            select theWindow'''

        if init_script:
            applescript += f'''
                            write text "{self._escape_for_applescript(init_script)}" to theSession'''

        applescript += """
                            return
                        end if
                    end repeat
                end repeat
            end repeat
        end tell
        """

        return self._run_applescript(applescript)

    def open_new_tab(self, worktree_path: Path, init_script: str | None = None) -> bool:
        """Open a new iTerm2 tab."""
        logger.debug(f"Opening new iTerm2 tab for {worktree_path}")

        commands = [f"cd {self._escape_path_for_command(worktree_path)}"]
        if init_script:
            commands.append(init_script)

        applescript = f"""
        tell application "iTerm2"
            tell current window
                create tab with default profile
                tell current session of current tab
                    write text "{"; ".join(commands)}"
                end tell
            end tell
        end tell
        """

        return self._run_applescript(applescript)

    def open_new_window(
        self, worktree_path: Path, init_script: str | None = None
    ) -> bool:
        """Open a new iTerm2 window."""
        logger.debug(f"Opening new iTerm2 window for {worktree_path}")

        commands = [f"cd {self._escape_path_for_command(worktree_path)}"]
        if init_script:
            commands.append(init_script)

        applescript = f"""
        tell application "iTerm2"
            create window with default profile
            tell current session of current window
                write text "{"; ".join(commands)}"
            end tell
        end tell
        """

        return self._run_applescript(applescript)


class TerminalAppTerminal(Terminal):
    """Terminal.app implementation."""

    def get_current_session_id(self) -> str | None:
        """Get Terminal.app working directory as session identifier."""
        try:
            applescript = """
            tell application "Terminal"
                set tabTTY to tty of selected tab of front window
                return tabTTY
            end tell
            """

            result = run_command(
                ["osascript", "-e", applescript],
                timeout=5,
                description="Get Terminal.app current tab TTY",
            )

            if result.returncode == 0 and result.stdout.strip():
                tty = result.stdout.strip()
                # Get working directory from shell process
                working_dir = self._get_working_directory_from_tty(tty)
                return working_dir

            return None

        except Exception:
            return None

    def supports_session_management(self) -> bool:
        """Terminal.app supports session management via working directory detection."""
        return True

    def _get_working_directory_from_tty(self, tty: str) -> str | None:
        """Get working directory of shell process using the given TTY."""
        try:
            # Find shell process for this TTY
            shell_cmd = f"lsof {shlex.quote(tty)} | grep -E '(zsh|bash|sh)' | head -1 | awk '{{print $2}}'"
            shell_result = run_command(
                ["bash", "-c", shell_cmd],
                timeout=5,
                description=f"Find shell process for TTY {tty}",
            )

            if shell_result.returncode != 0 or not shell_result.stdout.strip():
                return None

            pid = shell_result.stdout.strip()

            # Get working directory of that process
            cwd_cmd = f"lsof -p {shlex.quote(pid)} | grep cwd | awk '{{print $9}}'"
            cwd_result = run_command(
                ["bash", "-c", cwd_cmd],
                timeout=5,
                description=f"Get working directory for PID {pid}",
            )

            if cwd_result.returncode == 0 and cwd_result.stdout.strip():
                return cwd_result.stdout.strip()

            return None

        except Exception as e:
            logger.debug(f"Failed to get working directory from TTY {tty}: {e}")
            return None

    def switch_to_session(
        self, session_id: str, init_script: str | None = None
    ) -> bool:
        """Switch to existing Terminal.app session by working directory."""
        logger.debug(f"Searching for Terminal.app tab in directory: {session_id}")

        applescript = f'''
        tell application "Terminal"
            repeat with theWindow in windows
                repeat with theTab in tabs of theWindow
                    try
                        set tabTTY to tty of theTab
                        set applescriptShellCmd to "lsof " & tabTTY & " | grep -E '(zsh|bash|sh)' | head -1 | awk '{{print $2}}'"
                        set shellPid to do shell script applescriptShellCmd
                        if shellPid is not "" then
                            set cwdCmd to "lsof -p " & shellPid & " | grep cwd | awk '{{print $9}}'"
                            set workingDir to do shell script cwdCmd
                            if workingDir is "{self._escape_for_applescript(session_id)}" then
                                select theTab
                                set frontmost of theWindow to true
                                set index of theWindow to 1'''

        if init_script:
            applescript += f'''
                                do script "{self._escape_for_applescript(init_script)}" in theTab'''

        applescript += """
                                return true
                            end if
                        end if
                    end try
                end repeat
            end repeat
            return false
        end tell
        """

        return self._run_applescript(applescript)

    def open_new_tab(self, worktree_path: Path, init_script: str | None = None) -> bool:
        """Open a new Terminal.app tab.

        Terminal.app requires System Events (accessibility permissions) to create
        actual tabs via Cmd+T keyboard simulation.
        """
        logger.debug(f"Opening new Terminal.app tab for {worktree_path}")

        commands = [f"cd {shlex.quote(str(worktree_path))}"]
        if init_script:
            commands.append(init_script)

        command_string = self._escape_for_applescript("; ".join(commands))

        # First check if we have any Terminal windows open
        check_windows_script = """
        tell application "Terminal"
            return count of windows
        end tell
        """

        try:
            result = run_command(
                ["osascript", "-e", check_windows_script],
                timeout=5,
                description="Check Terminal windows",
            )
            window_count = int(result.stdout.strip()) if result.returncode == 0 else 0
        except Exception:
            window_count = 0

        if window_count == 0:
            # No windows open, create first window
            applescript = f"""
            tell application "Terminal"
                do script "{command_string}"
            end tell
            """
        else:
            # Windows exist, try to create a tab using System Events
            applescript = f"""
            tell application "Terminal"
                activate
                tell application "System Events"
                    tell process "Terminal"
                        keystroke "t" using command down
                    end tell
                end tell
                delay 0.3
                do script "{command_string}" in selected tab of front window
            end tell
            """

        success = self._run_applescript(applescript)

        if not success and window_count > 0:
            # System Events failed, fall back to window creation
            logger.warning(
                "Failed to create tab (missing accessibility permissions). "
                "Creating new window instead. To fix: Enable Terminal in "
                "System Settings -> Privacy & Security -> Accessibility"
            )
            fallback_script = f"""
            tell application "Terminal"
                do script "{command_string}"
            end tell
            """
            return self._run_applescript(fallback_script)

        return success

    def open_new_window(
        self, worktree_path: Path, init_script: str | None = None
    ) -> bool:
        """Open a new Terminal.app window."""
        logger.debug(f"Opening new Terminal.app window for {worktree_path}")

        commands = [f"cd {shlex.quote(str(worktree_path))}"]
        if init_script:
            commands.append(init_script)

        command_string = self._escape_for_applescript("; ".join(commands))

        applescript = f"""
        tell application "Terminal"
            do script "{command_string}"
        end tell
        """

        return self._run_applescript(applescript)


<<<<<<< HEAD
class GnomeTerminalTerminal(Terminal):
    """GNOME Terminal implementation for Linux."""

    def get_current_session_id(self) -> str | None:
        """GNOME Terminal doesn't have session IDs."""
        return None

    def switch_to_session(
        self, session_id: str, init_script: str | None = None
    ) -> bool:
        """GNOME Terminal doesn't support session switching."""
        return False

    def open_new_tab(self, worktree_path: Path, init_script: str | None = None) -> bool:
        """Open a new GNOME Terminal tab."""
        logger.info(
            "Using experimental support for GNOME Terminal. "
            "Please report issues at https://github.com/irskep/autowt/issues"
        )
        logger.debug(f"Opening new GNOME Terminal tab for {worktree_path}")

        try:
            cmd = ["gnome-terminal", "--tab", "--working-directory", str(worktree_path)]
            if init_script:
                cmd.extend(["--", "bash", "-c", f"{init_script}; exec bash"])

            result = run_command(
                cmd,
                timeout=10,
                description="Open GNOME Terminal tab",
            )
            return result.returncode == 0

        except Exception as e:
            logger.error(f"Failed to open GNOME Terminal tab: {e}")
            return False

    def open_new_window(
        self, worktree_path: Path, init_script: str | None = None
    ) -> bool:
        """Open a new GNOME Terminal window."""
        logger.info(
            "Using experimental support for GNOME Terminal. "
            "Please report issues at https://github.com/irskep/autowt/issues"
        )
        logger.debug(f"Opening new GNOME Terminal window for {worktree_path}")

        try:
            cmd = [
                "gnome-terminal",
                "--window",
                "--working-directory",
                str(worktree_path),
            ]
            if init_script:
                cmd.extend(["--", "bash", "-c", f"{init_script}; exec bash"])

            result = run_command(
                cmd,
                timeout=10,
                description="Open GNOME Terminal window",
            )
            return result.returncode == 0

        except Exception as e:
            logger.error(f"Failed to open GNOME Terminal window: {e}")
            return False


class KonsoleTerminal(Terminal):
    """Konsole terminal implementation for KDE."""

    def get_current_session_id(self) -> str | None:
        """Konsole doesn't have session IDs."""
        return None

    def switch_to_session(
        self, session_id: str, init_script: str | None = None
    ) -> bool:
        """Konsole doesn't support session switching."""
        return False

    def open_new_tab(self, worktree_path: Path, init_script: str | None = None) -> bool:
        """Open a new Konsole tab."""
        logger.info(
            "Using experimental support for Konsole. "
            "Please report issues at https://github.com/irskep/autowt/issues"
        )
        logger.debug(f"Opening new Konsole tab for {worktree_path}")

        try:
            cmd = ["konsole", "--new-tab", "--workdir", str(worktree_path)]
            if init_script:
                cmd.extend(["-e", "bash", "-c", f"{init_script}; exec bash"])

            result = run_command(
                cmd,
                timeout=10,
                description="Open Konsole tab",
            )
            return result.returncode == 0

        except Exception as e:
            logger.error(f"Failed to open Konsole tab: {e}")
            return False

    def open_new_window(
        self, worktree_path: Path, init_script: str | None = None
    ) -> bool:
        """Open a new Konsole window."""
        logger.info(
            "Using experimental support for Konsole. "
            "Please report issues at https://github.com/irskep/autowt/issues"
        )
        logger.debug(f"Opening new Konsole window for {worktree_path}")

        try:
            cmd = ["konsole", "--workdir", str(worktree_path)]
            if init_script:
                cmd.extend(["-e", "bash", "-c", f"{init_script}; exec bash"])

            result = run_command(
                cmd,
                timeout=10,
                description="Open Konsole window",
            )
            return result.returncode == 0

        except Exception as e:
            logger.error(f"Failed to open Konsole window: {e}")
            return False


class XfceTerminalTerminal(Terminal):
    """XFCE4 Terminal implementation."""

    def get_current_session_id(self) -> str | None:
        """XFCE4 Terminal doesn't have session IDs."""
        return None
=======
class TmuxTerminal(Terminal):
    """tmux terminal implementation for users already using tmux."""

    def __init__(self):
        """Initialize tmux terminal implementation."""
        super().__init__()
        self.is_in_tmux = bool(os.getenv("TMUX"))

    def get_current_session_id(self) -> str | None:
        """Get current tmux session name."""
        if not self.is_in_tmux:
            return None

        try:
            result = run_command(
                ["tmux", "display-message", "-p", "#S"],
                timeout=5,
                description="Get current tmux session name",
            )
            return result.stdout.strip() if result.returncode == 0 else None
        except Exception:
            return None

    def supports_session_management(self) -> bool:
        """tmux supports excellent session management."""
        return True
>>>>>>> fa6fe3f3

    def switch_to_session(
        self, session_id: str, init_script: str | None = None
    ) -> bool:
<<<<<<< HEAD
        """XFCE4 Terminal doesn't support session switching."""
        return False

    def open_new_tab(self, worktree_path: Path, init_script: str | None = None) -> bool:
        """Open a new XFCE4 Terminal tab."""
        logger.info(
            "Using experimental support for XFCE4 Terminal. "
            "Please report issues at https://github.com/irskep/autowt/issues"
        )
        logger.debug(f"Opening new XFCE4 Terminal tab for {worktree_path}")

        try:
            cmd = ["xfce4-terminal", "--tab", "--working-directory", str(worktree_path)]
            if init_script:
                cmd.extend(["--command", f"bash -c '{init_script}; exec bash'"])

            result = run_command(
                cmd,
                timeout=10,
                description="Open XFCE4 Terminal tab",
            )
            return result.returncode == 0

        except Exception as e:
            logger.error(f"Failed to open XFCE4 Terminal tab: {e}")
            return False

    def open_new_window(
        self, worktree_path: Path, init_script: str | None = None
    ) -> bool:
        """Open a new XFCE4 Terminal window."""
        logger.info(
            "Using experimental support for XFCE4 Terminal. "
            "Please report issues at https://github.com/irskep/autowt/issues"
        )
        logger.debug(f"Opening new XFCE4 Terminal window for {worktree_path}")

        try:
            cmd = [
                "xfce4-terminal",
                "--window",
                "--working-directory",
                str(worktree_path),
            ]
            if init_script:
                cmd.extend(["--command", f"bash -c '{init_script}; exec bash'"])

            result = run_command(
                cmd,
                timeout=10,
                description="Open XFCE4 Terminal window",
            )
            return result.returncode == 0

        except Exception as e:
            logger.error(f"Failed to open XFCE4 Terminal window: {e}")
            return False


class TilixTerminal(Terminal):
    """Tilix terminal implementation."""

    def get_current_session_id(self) -> str | None:
        """Tilix doesn't have session IDs."""
        return None

    def switch_to_session(
        self, session_id: str, init_script: str | None = None
    ) -> bool:
        """Tilix doesn't support session switching."""
        return False

    def open_new_tab(self, worktree_path: Path, init_script: str | None = None) -> bool:
        """Open a new Tilix session (tab equivalent)."""
        logger.info(
            "Using experimental support for Tilix. "
            "Please report issues at https://github.com/irskep/autowt/issues"
        )
        logger.debug(f"Opening new Tilix session for {worktree_path}")

        try:
            cmd = [
                "tilix",
                "--focus-window",
                "--action=app-new-session",
                "--working-directory",
                str(worktree_path),
            ]
            if init_script:
                cmd.extend(["-x", "bash", "-c", f"{init_script}; exec bash"])

            result = run_command(
                cmd,
                timeout=10,
                description="Open Tilix session",
            )
            return result.returncode == 0

        except Exception as e:
            logger.error(f"Failed to open Tilix session: {e}")
            return False

    def open_new_window(
        self, worktree_path: Path, init_script: str | None = None
    ) -> bool:
        """Open a new Tilix window."""
        logger.info(
            "Using experimental support for Tilix. "
            "Please report issues at https://github.com/irskep/autowt/issues"
        )
        logger.debug(f"Opening new Tilix window for {worktree_path}")

        try:
            cmd = [
                "tilix",
                "--action=app-new-window",
                "--working-directory",
                str(worktree_path),
            ]
            if init_script:
                cmd.extend(["-x", "bash", "-c", f"{init_script}; exec bash"])

            result = run_command(
                cmd,
                timeout=10,
                description="Open Tilix window",
            )
            return result.returncode == 0

        except Exception as e:
            logger.error(f"Failed to open Tilix window: {e}")
            return False


class TerminatorTerminal(Terminal):
    """Terminator terminal implementation."""

    def get_current_session_id(self) -> str | None:
        """Terminator doesn't have session IDs."""
        return None

    def switch_to_session(
        self, session_id: str, init_script: str | None = None
    ) -> bool:
        """Terminator doesn't support session switching."""
        return False

    def open_new_tab(self, worktree_path: Path, init_script: str | None = None) -> bool:
        """Open a new Terminator tab."""
        logger.info(
            "Using experimental support for Terminator. "
            "Please report issues at https://github.com/irskep/autowt/issues"
        )
        logger.debug(f"Opening new Terminator tab for {worktree_path}")

        try:
            cmd = ["terminator", "--new-tab", f"--working-directory={worktree_path}"]
            if init_script:
                cmd.extend(["-x", "bash", "-c", f"{init_script}; exec bash"])

            result = run_command(
                cmd,
                timeout=10,
                description="Open Terminator tab",
            )
            return result.returncode == 0

        except Exception as e:
            logger.error(f"Failed to open Terminator tab: {e}")
            return False

    def open_new_window(
        self, worktree_path: Path, init_script: str | None = None
    ) -> bool:
        """Open a new Terminator window."""
        logger.info(
            "Using experimental support for Terminator. "
            "Please report issues at https://github.com/irskep/autowt/issues"
        )
        logger.debug(f"Opening new Terminator window for {worktree_path}")

        try:
            cmd = ["terminator", f"--working-directory={worktree_path}"]
            if init_script:
                cmd.extend(["-x", "bash", "-c", f"{init_script}; exec bash"])

            result = run_command(
                cmd,
                timeout=10,
                description="Open Terminator window",
            )
            return result.returncode == 0

        except Exception as e:
            logger.error(f"Failed to open Terminator window: {e}")
            return False


class AlacrittyTerminal(Terminal):
    """Alacritty terminal implementation (no tab support, window-only)."""

    def get_current_session_id(self) -> str | None:
        """Alacritty doesn't have session IDs."""
        return None

    def switch_to_session(
        self, session_id: str, init_script: str | None = None
    ) -> bool:
        """Alacritty doesn't support session switching."""
        return False

    def open_new_tab(self, worktree_path: Path, init_script: str | None = None) -> bool:
        """Alacritty doesn't support tabs, fall back to window."""
        logger.warning("Alacritty doesn't support tabs, opening new window instead")
=======
        """Switch to existing tmux session."""
        logger.debug(f"Switching to tmux session: {session_id}")

        try:
            # Check if session exists
            result = run_command(
                ["tmux", "has-session", "-t", session_id],
                timeout=5,
                description=f"Check if tmux session {session_id} exists",
            )

            if result.returncode != 0:
                return False

            # Switch to session
            if self.is_in_tmux:
                # If inside tmux, switch within tmux
                switch_result = run_command(
                    ["tmux", "switch-client", "-t", session_id],
                    timeout=5,
                    description=f"Switch to tmux session {session_id}",
                )
            else:
                # Not in tmux, attach to session
                switch_result = run_command(
                    ["tmux", "attach-session", "-t", session_id],
                    timeout=5,
                    description=f"Attach to tmux session {session_id}",
                )

            success = switch_result.returncode == 0

            # Run init script if provided and switch succeeded
            if success and init_script:
                run_command(
                    ["tmux", "send-keys", "-t", session_id, init_script, "Enter"],
                    timeout=5,
                    description=f"Send init script to tmux session {session_id}",
                )

            return success

        except Exception as e:
            logger.error(f"Failed to switch to tmux session: {e}")
            return False

    def _create_session_name(self, worktree_path: Path) -> str:
        """Create a tmux session name for the worktree."""
        # Use sanitized worktree directory name
        from autowt.utils import sanitize_branch_name

        return f"autowt-{sanitize_branch_name(worktree_path.name)}"

    def open_new_tab(self, worktree_path: Path, init_script: str | None = None) -> bool:
        """Create new tmux window (tmux equivalent of tab)."""
>>>>>>> fa6fe3f3
        return self.open_new_window(worktree_path, init_script)

    def open_new_window(
        self, worktree_path: Path, init_script: str | None = None
    ) -> bool:
<<<<<<< HEAD
        """Open a new Alacritty window."""
        logger.info(
            "Using experimental support for Alacritty. "
            "Please report issues at https://github.com/irskep/autowt/issues"
        )
        logger.debug(f"Opening new Alacritty window for {worktree_path}")

        try:
            cmd = ["alacritty", "--working-directory", str(worktree_path)]
            if init_script:
                cmd.extend(["-e", "bash", "-c", f"{init_script}; exec bash"])

            result = run_command(
                cmd,
                timeout=10,
                description="Open Alacritty window",
            )
            return result.returncode == 0

        except Exception as e:
            logger.error(f"Failed to open Alacritty window: {e}")
            return False


class KittyTerminal(Terminal):
    """Kitty terminal implementation."""

    def get_current_session_id(self) -> str | None:
        """Kitty doesn't have session IDs."""
        return None

    def switch_to_session(
        self, session_id: str, init_script: str | None = None
    ) -> bool:
        """Kitty doesn't support session switching."""
        return False

    def open_new_tab(self, worktree_path: Path, init_script: str | None = None) -> bool:
        """Open a new Kitty tab using remote control."""
        logger.info(
            "Using experimental support for Kitty. "
            "Please report issues at https://github.com/irskep/autowt/issues"
        )
        logger.debug(f"Opening new Kitty tab for {worktree_path}")

        try:
            # Try using kitty remote control first
            cmd = ["kitty", "@", "launch", "--type=tab", "--cwd", str(worktree_path)]
            if init_script:
                cmd.extend(["bash", "-c", f"{init_script}; exec bash"])
            else:
                cmd.append("bash")

            result = run_command(
                cmd,
                timeout=10,
                description="Open Kitty tab via remote control",
            )

            if result.returncode == 0:
                return True

            # Fall back to opening new window if remote control fails
            logger.debug("Kitty remote control failed, falling back to new window")
            return self.open_new_window(worktree_path, init_script)

        except Exception as e:
            logger.error(f"Failed to open Kitty tab: {e}")
            return False

    def open_new_window(
        self, worktree_path: Path, init_script: str | None = None
    ) -> bool:
        """Open a new Kitty window."""
        logger.info(
            "Using experimental support for Kitty. "
            "Please report issues at https://github.com/irskep/autowt/issues"
        )
        logger.debug(f"Opening new Kitty window for {worktree_path}")

        try:
            cmd = ["kitty", "--directory", str(worktree_path)]
            if init_script:
                cmd.extend(["bash", "-c", f"{init_script}; exec bash"])

            result = run_command(
                cmd,
                timeout=10,
                description="Open Kitty window",
            )
            return result.returncode == 0

        except Exception as e:
            logger.error(f"Failed to open Kitty window: {e}")
            return False


class WezTermTerminal(Terminal):
    """WezTerm terminal implementation."""

    def get_current_session_id(self) -> str | None:
        """WezTerm doesn't have session IDs."""
        return None

    def switch_to_session(
        self, session_id: str, init_script: str | None = None
    ) -> bool:
        """WezTerm doesn't support session switching."""
        return False

    def open_new_tab(self, worktree_path: Path, init_script: str | None = None) -> bool:
        """Open a new WezTerm tab."""
        logger.info(
            "Using experimental support for WezTerm. "
            "Please report issues at https://github.com/irskep/autowt/issues"
        )
        logger.debug(f"Opening new WezTerm tab for {worktree_path}")

        try:
            cmd = ["wezterm", "cli", "spawn", "--cwd", str(worktree_path)]
            if init_script:
                cmd.extend(["bash", "-c", f"{init_script}; exec bash"])
            else:
                cmd.append("bash")

            result = run_command(
                cmd,
                timeout=10,
                description="Open WezTerm tab",
            )

            if result.returncode == 0:
                return True

            # Fall back to opening new window if CLI fails
            logger.debug("WezTerm CLI failed, falling back to new window")
            return self.open_new_window(worktree_path, init_script)

        except Exception as e:
            logger.error(f"Failed to open WezTerm tab: {e}")
            return False

    def open_new_window(
        self, worktree_path: Path, init_script: str | None = None
    ) -> bool:
        """Open a new WezTerm window."""
        logger.info(
            "Using experimental support for WezTerm. "
            "Please report issues at https://github.com/irskep/autowt/issues"
        )
        logger.debug(f"Opening new WezTerm window for {worktree_path}")

        try:
            cmd = ["wezterm", "start", "--cwd", str(worktree_path)]
            if init_script:
                cmd.extend(["bash", "-c", f"{init_script}; exec bash"])

            result = run_command(
                cmd,
                timeout=10,
                description="Open WezTerm window",
            )
            return result.returncode == 0

        except Exception as e:
            logger.error(f"Failed to open WezTerm window: {e}")
            return False


class HyperTerminal(Terminal):
    """Hyper terminal implementation."""

    def get_current_session_id(self) -> str | None:
        """Hyper doesn't have session IDs."""
        return None

    def switch_to_session(
        self, session_id: str, init_script: str | None = None
    ) -> bool:
        """Hyper doesn't support session switching."""
        return False

    def open_new_tab(self, worktree_path: Path, init_script: str | None = None) -> bool:
        """Open new Hyper tab (same as window for Hyper)."""
        return self.open_new_window(worktree_path, init_script)

    def open_new_window(
        self, worktree_path: Path, init_script: str | None = None
    ) -> bool:
        """Open a new Hyper window."""
        logger.info(
            "Using experimental support for Hyper. "
            "Please report issues at https://github.com/irskep/autowt/issues"
        )
        logger.debug(f"Opening new Hyper window for {worktree_path}")

        try:
            if self.is_macos:
                cmd = ["open", "-a", "Hyper", str(worktree_path)]
            else:
                cmd = ["hyper", str(worktree_path)]

            if init_script:
                # Hyper doesn't easily support init scripts via command line
                logger.warning(
                    "Hyper doesn't support init scripts via command line. "
                    "You may need to run the init script manually."
                )

            result = run_command(
                cmd,
                timeout=10,
                description="Open Hyper window",
            )
            return result.returncode == 0

        except Exception as e:
            logger.error(f"Failed to open Hyper window: {e}")
            return False


class WindowsTerminalTerminal(Terminal):
    """Windows Terminal implementation."""

    def get_current_session_id(self) -> str | None:
        """Windows Terminal doesn't have session IDs."""
        return None

    def switch_to_session(
        self, session_id: str, init_script: str | None = None
    ) -> bool:
        """Windows Terminal doesn't support session switching."""
        return False

    def open_new_tab(self, worktree_path: Path, init_script: str | None = None) -> bool:
        """Open a new Windows Terminal tab."""
        logger.info(
            "Using experimental support for Windows Terminal. "
            "Please report issues at https://github.com/irskep/autowt/issues"
        )
        logger.debug(f"Opening new Windows Terminal tab for {worktree_path}")

        try:
            cmd = ["wt", "-d", str(worktree_path)]
            if init_script:
                # Use PowerShell to run the init script
                cmd.extend(["powershell", "-NoExit", "-Command", init_script])

            result = run_command(
                cmd,
                timeout=10,
                description="Open Windows Terminal tab",
            )
            return result.returncode == 0

        except Exception as e:
            logger.error(f"Failed to open Windows Terminal tab: {e}")
            return False

    def open_new_window(
        self, worktree_path: Path, init_script: str | None = None
    ) -> bool:
        """Open a new Windows Terminal window."""
        logger.info(
            "Using experimental support for Windows Terminal. "
            "Please report issues at https://github.com/irskep/autowt/issues"
        )
        logger.debug(f"Opening new Windows Terminal window for {worktree_path}")

        try:
            cmd = ["wt", "--window", "0", "-d", str(worktree_path)]
            if init_script:
                # Use PowerShell to run the init script
                cmd.extend(["powershell", "-NoExit", "-Command", init_script])

            result = run_command(
                cmd,
                timeout=10,
                description="Open Windows Terminal window",
            )
            return result.returncode == 0

        except Exception as e:
            logger.error(f"Failed to open Windows Terminal window: {e}")
=======
        """Create new tmux session for the worktree."""
        logger.debug(f"Creating tmux session for {worktree_path}")

        session_name = self._create_session_name(worktree_path)

        try:
            # Create or attach to session
            cmd = [
                "tmux",
                "new-session",
                "-A",
                "-s",
                session_name,
                "-c",
                str(worktree_path),
            ]

            if self.is_in_tmux:
                # If inside tmux, create detached and switch
                cmd.insert(-1, "-d")
                create_result = run_command(
                    cmd,
                    timeout=10,
                    description=f"Create tmux session {session_name}",
                )
                if create_result.returncode == 0:
                    return self.switch_to_session(session_name, init_script)
                return False
            else:
                # Not in tmux, can attach directly
                result = run_command(
                    cmd,
                    timeout=10,
                    description=f"Create/attach tmux session {session_name}",
                )

                if result.returncode == 0 and init_script:
                    run_command(
                        ["tmux", "send-keys", init_script, "Enter"],
                        timeout=5,
                        description="Send init script to new tmux session",
                    )

                return result.returncode == 0

        except Exception as e:
            logger.error(f"Failed to create tmux session: {e}")
>>>>>>> fa6fe3f3
            return False


class GenericTerminal(Terminal):
    """Generic terminal implementation for fallback."""

    def get_current_session_id(self) -> str | None:
        """Generic terminals don't have session IDs."""
        return None

    def switch_to_session(
        self, session_id: str, init_script: str | None = None
    ) -> bool:
        """Generic terminals don't support session switching."""
        return False

    def open_new_tab(self, worktree_path: Path, init_script: str | None = None) -> bool:
        """Open terminal using generic methods (same as new window)."""
        return self.open_new_window(worktree_path, init_script)

    def open_new_window(
        self, worktree_path: Path, init_script: str | None = None
    ) -> bool:
        """Open terminal using generic methods."""
        logger.debug("Using generic terminal opening method")

        try:
            if self.is_macos:
                # Use open command on macOS
                run_command(
                    ["open", "-a", "Terminal", str(worktree_path)],
                    timeout=10,
                    description=f"Open Terminal app at {worktree_path}",
                )
            elif platform.system() == "Windows":
                # Windows terminal operations not yet supported
                logger.info("Windows terminal operations not yet supported - skipping")
                return False
            else:
                # Try common Linux terminal emulators
                terminals = ["gnome-terminal", "konsole", "xterm"]
                for terminal in terminals:
                    try:
                        cmd = [terminal, "--working-directory", str(worktree_path)]
                        if init_script:
                            # For terminals that support it, try to run the init script
                            if terminal == "gnome-terminal":
                                cmd.extend(
                                    [
                                        "--",
                                        "bash",
                                        "-c",
                                        f"cd {shlex.quote(str(worktree_path))}; {init_script}; exec bash",
                                    ]
                                )
                            elif terminal == "konsole":
                                cmd.extend(
                                    [
                                        "-e",
                                        "bash",
                                        "-c",
                                        f"cd {shlex.quote(str(worktree_path))}; {init_script}; exec bash",
                                    ]
                                )

                        run_command(
                            cmd,
                            timeout=10,
                            description=f"Open {terminal} at {worktree_path}",
                        )
                        return True
                    except FileNotFoundError:
                        continue

                logger.warning("No suitable terminal emulator found")
                return False

            return True

        except Exception as e:
            logger.error(f"Failed to open generic terminal: {e}")
            return False


class TerminalService:
    """Handles terminal switching and session management."""

    def __init__(self):
        """Initialize terminal service."""
        self.is_macos = platform.system() == "Darwin"
        self.terminal = self._create_terminal_implementation()
        logger.debug(
            f"Terminal service initialized with {type(self.terminal).__name__}"
        )

    def _create_terminal_implementation(self) -> Terminal:
        """Create the appropriate terminal implementation."""
<<<<<<< HEAD
=======
        # Check for tmux first (works on all platforms)
        if os.getenv("TMUX"):
            logger.debug("Detected tmux environment")
            return TmuxTerminal()

        if not self.is_macos:
            return GenericTerminal()

>>>>>>> fa6fe3f3
        term_program = os.getenv("TERM_PROGRAM", "")
        logger.debug(f"TERM_PROGRAM: {term_program}")

        # Check for specific terminal programs first
        if term_program == "iTerm.app":
            return ITerm2Terminal()
        elif term_program == "Apple_Terminal":
            return TerminalAppTerminal()
        elif term_program == "WezTerm":
            return WezTermTerminal()
        elif term_program == "Hyper":
            return HyperTerminal()

        # Check for terminal-specific environment variables
        if os.getenv("KITTY_WINDOW_ID"):
            return KittyTerminal()
        if os.getenv("ALACRITTY_SOCKET") or os.getenv("ALACRITTY_LOG"):
            return AlacrittyTerminal()

        # Platform-specific detection
        if platform.system() == "Windows":
            # Check if Windows Terminal is available
            try:
                result = run_command(
                    ["where", "wt"],
                    timeout=5,
                    description="Check for Windows Terminal",
                )
                if result.returncode == 0:
                    return WindowsTerminalTerminal()
            except Exception:
                pass
            return GenericTerminal()

        # Linux/Unix terminal detection
        if not self.is_macos:
            # Check desktop environment for default terminals
            desktop_env = os.getenv("XDG_CURRENT_DESKTOP", "").lower()

            # Try to detect based on available executables
            terminal_checks = [
                ("tilix", TilixTerminal),
                ("terminator", TerminatorTerminal),
                ("kitty", KittyTerminal),
                ("alacritty", AlacrittyTerminal),
                ("wezterm", WezTermTerminal),
                ("konsole", KonsoleTerminal),
                ("gnome-terminal", GnomeTerminalTerminal),
                ("xfce4-terminal", XfceTerminalTerminal),
            ]

            # Prioritize based on desktop environment
            if "gnome" in desktop_env:
                terminal_checks.insert(0, ("gnome-terminal", GnomeTerminalTerminal))
            elif "kde" in desktop_env or "plasma" in desktop_env:
                terminal_checks.insert(0, ("konsole", KonsoleTerminal))
            elif "xfce" in desktop_env:
                terminal_checks.insert(0, ("xfce4-terminal", XfceTerminalTerminal))

            # Check which terminals are available
            for terminal_name, terminal_class in terminal_checks:
                try:
                    result = run_command(
                        ["which", terminal_name],
                        timeout=5,
                        description=f"Check for {terminal_name}",
                    )
                    if result.returncode == 0:
                        logger.debug(
                            f"Found {terminal_name}, using {terminal_class.__name__}"
                        )
                        return terminal_class()
                except Exception:
                    continue

        # Fallback to generic terminal
        return GenericTerminal()

    def get_current_session_id(self) -> str | None:
        """Get the current terminal session ID."""
        return self.terminal.get_current_session_id()

    def switch_to_worktree(
        self,
        worktree_path: Path,
        mode: TerminalMode,
        session_id: str | None = None,
        init_script: str | None = None,
        branch_name: str | None = None,
        auto_confirm: bool = False,
    ) -> bool:
        """Switch to a worktree using the specified terminal mode."""
        logger.debug(f"Switching to worktree {worktree_path} with mode {mode}")

        if mode == TerminalMode.INPLACE:
            return self._change_directory_inplace(worktree_path, init_script)
        elif mode == TerminalMode.TAB:
            return self._switch_to_existing_or_new_tab(
                worktree_path, session_id, init_script, branch_name, auto_confirm
            )
        elif mode == TerminalMode.WINDOW:
            return self._switch_to_existing_or_new_window(
                worktree_path, session_id, init_script, branch_name, auto_confirm
            )
        else:
            logger.error(f"Unknown terminal mode: {mode}")
            return False

    def _change_directory_inplace(
        self, worktree_path: Path, init_script: str | None = None
    ) -> bool:
        """Output shell command to change directory in the current shell."""
        logger.debug(f"Outputting cd command for {worktree_path}")

        try:
            # Output the cd command that the user can evaluate
            # Usage: eval "$(autowt ci --terminal=inplace)"
            commands = [f"cd {shlex.quote(str(worktree_path))}"]
            if init_script:
                commands.append(init_script)
            print("; ".join(commands))
            return True
        except Exception as e:
            logger.error(f"Failed to output cd command: {e}")
            return False

    def _switch_to_existing_or_new_tab(
        self,
        worktree_path: Path,
        session_id: str | None = None,
        init_script: str | None = None,
        branch_name: str | None = None,
        auto_confirm: bool = False,
    ) -> bool:
        """Switch to existing session or create new tab."""
        # For Terminal.app, use worktree path as session identifier
        # For other terminals (iTerm2, tmux), use provided session_id
        if self.terminal.supports_session_management():
            if isinstance(self.terminal, TerminalAppTerminal):
                effective_session_id = str(worktree_path)
            else:
                effective_session_id = session_id

            if effective_session_id:
                if auto_confirm or self._should_switch_to_existing(branch_name):
                    # Try to switch to existing session
                    if self.terminal.switch_to_session(
                        effective_session_id, init_script
                    ):
                        print(
                            f"Switched to existing {branch_name or 'worktree'} session"
                        )
                        return True

        # Fall back to creating new tab
        return self.terminal.open_new_tab(worktree_path, init_script)

    def _switch_to_existing_or_new_window(
        self,
        worktree_path: Path,
        session_id: str | None = None,
        init_script: str | None = None,
        branch_name: str | None = None,
        auto_confirm: bool = False,
    ) -> bool:
        """Switch to existing session or create new window."""
        # For Terminal.app, use worktree path as session identifier
        # For other terminals (iTerm2, tmux), use provided session_id
        if self.terminal.supports_session_management():
            if isinstance(self.terminal, TerminalAppTerminal):
                effective_session_id = str(worktree_path)
            else:
                effective_session_id = session_id

            if effective_session_id:
                if auto_confirm or self._should_switch_to_existing(branch_name):
                    # Try to switch to existing session
                    if self.terminal.switch_to_session(
                        effective_session_id, init_script
                    ):
                        print(
                            f"Switched to existing {branch_name or 'worktree'} session"
                        )
                        return True

        # Fall back to creating new window
        return self.terminal.open_new_window(worktree_path, init_script)

    def _should_switch_to_existing(self, branch_name: str | None) -> bool:
        """Ask user if they want to switch to existing session."""
        if branch_name:
            return confirm_default_yes(
                f"{branch_name} already has a session. Switch to it?"
            )
        else:
            return confirm_default_yes("Worktree already has a session. Switch to it?")<|MERGE_RESOLUTION|>--- conflicted
+++ resolved
@@ -371,147 +371,6 @@
         return self._run_applescript(applescript)
 
 
-<<<<<<< HEAD
-class GnomeTerminalTerminal(Terminal):
-    """GNOME Terminal implementation for Linux."""
-
-    def get_current_session_id(self) -> str | None:
-        """GNOME Terminal doesn't have session IDs."""
-        return None
-
-    def switch_to_session(
-        self, session_id: str, init_script: str | None = None
-    ) -> bool:
-        """GNOME Terminal doesn't support session switching."""
-        return False
-
-    def open_new_tab(self, worktree_path: Path, init_script: str | None = None) -> bool:
-        """Open a new GNOME Terminal tab."""
-        logger.info(
-            "Using experimental support for GNOME Terminal. "
-            "Please report issues at https://github.com/irskep/autowt/issues"
-        )
-        logger.debug(f"Opening new GNOME Terminal tab for {worktree_path}")
-
-        try:
-            cmd = ["gnome-terminal", "--tab", "--working-directory", str(worktree_path)]
-            if init_script:
-                cmd.extend(["--", "bash", "-c", f"{init_script}; exec bash"])
-
-            result = run_command(
-                cmd,
-                timeout=10,
-                description="Open GNOME Terminal tab",
-            )
-            return result.returncode == 0
-
-        except Exception as e:
-            logger.error(f"Failed to open GNOME Terminal tab: {e}")
-            return False
-
-    def open_new_window(
-        self, worktree_path: Path, init_script: str | None = None
-    ) -> bool:
-        """Open a new GNOME Terminal window."""
-        logger.info(
-            "Using experimental support for GNOME Terminal. "
-            "Please report issues at https://github.com/irskep/autowt/issues"
-        )
-        logger.debug(f"Opening new GNOME Terminal window for {worktree_path}")
-
-        try:
-            cmd = [
-                "gnome-terminal",
-                "--window",
-                "--working-directory",
-                str(worktree_path),
-            ]
-            if init_script:
-                cmd.extend(["--", "bash", "-c", f"{init_script}; exec bash"])
-
-            result = run_command(
-                cmd,
-                timeout=10,
-                description="Open GNOME Terminal window",
-            )
-            return result.returncode == 0
-
-        except Exception as e:
-            logger.error(f"Failed to open GNOME Terminal window: {e}")
-            return False
-
-
-class KonsoleTerminal(Terminal):
-    """Konsole terminal implementation for KDE."""
-
-    def get_current_session_id(self) -> str | None:
-        """Konsole doesn't have session IDs."""
-        return None
-
-    def switch_to_session(
-        self, session_id: str, init_script: str | None = None
-    ) -> bool:
-        """Konsole doesn't support session switching."""
-        return False
-
-    def open_new_tab(self, worktree_path: Path, init_script: str | None = None) -> bool:
-        """Open a new Konsole tab."""
-        logger.info(
-            "Using experimental support for Konsole. "
-            "Please report issues at https://github.com/irskep/autowt/issues"
-        )
-        logger.debug(f"Opening new Konsole tab for {worktree_path}")
-
-        try:
-            cmd = ["konsole", "--new-tab", "--workdir", str(worktree_path)]
-            if init_script:
-                cmd.extend(["-e", "bash", "-c", f"{init_script}; exec bash"])
-
-            result = run_command(
-                cmd,
-                timeout=10,
-                description="Open Konsole tab",
-            )
-            return result.returncode == 0
-
-        except Exception as e:
-            logger.error(f"Failed to open Konsole tab: {e}")
-            return False
-
-    def open_new_window(
-        self, worktree_path: Path, init_script: str | None = None
-    ) -> bool:
-        """Open a new Konsole window."""
-        logger.info(
-            "Using experimental support for Konsole. "
-            "Please report issues at https://github.com/irskep/autowt/issues"
-        )
-        logger.debug(f"Opening new Konsole window for {worktree_path}")
-
-        try:
-            cmd = ["konsole", "--workdir", str(worktree_path)]
-            if init_script:
-                cmd.extend(["-e", "bash", "-c", f"{init_script}; exec bash"])
-
-            result = run_command(
-                cmd,
-                timeout=10,
-                description="Open Konsole window",
-            )
-            return result.returncode == 0
-
-        except Exception as e:
-            logger.error(f"Failed to open Konsole window: {e}")
-            return False
-
-
-class XfceTerminalTerminal(Terminal):
-    """XFCE4 Terminal implementation."""
-
-    def get_current_session_id(self) -> str | None:
-        """XFCE4 Terminal doesn't have session IDs."""
-        return None
-=======
 class TmuxTerminal(Terminal):
     """tmux terminal implementation for users already using tmux."""
 
@@ -538,227 +397,10 @@
     def supports_session_management(self) -> bool:
         """tmux supports excellent session management."""
         return True
->>>>>>> fa6fe3f3
 
     def switch_to_session(
         self, session_id: str, init_script: str | None = None
     ) -> bool:
-<<<<<<< HEAD
-        """XFCE4 Terminal doesn't support session switching."""
-        return False
-
-    def open_new_tab(self, worktree_path: Path, init_script: str | None = None) -> bool:
-        """Open a new XFCE4 Terminal tab."""
-        logger.info(
-            "Using experimental support for XFCE4 Terminal. "
-            "Please report issues at https://github.com/irskep/autowt/issues"
-        )
-        logger.debug(f"Opening new XFCE4 Terminal tab for {worktree_path}")
-
-        try:
-            cmd = ["xfce4-terminal", "--tab", "--working-directory", str(worktree_path)]
-            if init_script:
-                cmd.extend(["--command", f"bash -c '{init_script}; exec bash'"])
-
-            result = run_command(
-                cmd,
-                timeout=10,
-                description="Open XFCE4 Terminal tab",
-            )
-            return result.returncode == 0
-
-        except Exception as e:
-            logger.error(f"Failed to open XFCE4 Terminal tab: {e}")
-            return False
-
-    def open_new_window(
-        self, worktree_path: Path, init_script: str | None = None
-    ) -> bool:
-        """Open a new XFCE4 Terminal window."""
-        logger.info(
-            "Using experimental support for XFCE4 Terminal. "
-            "Please report issues at https://github.com/irskep/autowt/issues"
-        )
-        logger.debug(f"Opening new XFCE4 Terminal window for {worktree_path}")
-
-        try:
-            cmd = [
-                "xfce4-terminal",
-                "--window",
-                "--working-directory",
-                str(worktree_path),
-            ]
-            if init_script:
-                cmd.extend(["--command", f"bash -c '{init_script}; exec bash'"])
-
-            result = run_command(
-                cmd,
-                timeout=10,
-                description="Open XFCE4 Terminal window",
-            )
-            return result.returncode == 0
-
-        except Exception as e:
-            logger.error(f"Failed to open XFCE4 Terminal window: {e}")
-            return False
-
-
-class TilixTerminal(Terminal):
-    """Tilix terminal implementation."""
-
-    def get_current_session_id(self) -> str | None:
-        """Tilix doesn't have session IDs."""
-        return None
-
-    def switch_to_session(
-        self, session_id: str, init_script: str | None = None
-    ) -> bool:
-        """Tilix doesn't support session switching."""
-        return False
-
-    def open_new_tab(self, worktree_path: Path, init_script: str | None = None) -> bool:
-        """Open a new Tilix session (tab equivalent)."""
-        logger.info(
-            "Using experimental support for Tilix. "
-            "Please report issues at https://github.com/irskep/autowt/issues"
-        )
-        logger.debug(f"Opening new Tilix session for {worktree_path}")
-
-        try:
-            cmd = [
-                "tilix",
-                "--focus-window",
-                "--action=app-new-session",
-                "--working-directory",
-                str(worktree_path),
-            ]
-            if init_script:
-                cmd.extend(["-x", "bash", "-c", f"{init_script}; exec bash"])
-
-            result = run_command(
-                cmd,
-                timeout=10,
-                description="Open Tilix session",
-            )
-            return result.returncode == 0
-
-        except Exception as e:
-            logger.error(f"Failed to open Tilix session: {e}")
-            return False
-
-    def open_new_window(
-        self, worktree_path: Path, init_script: str | None = None
-    ) -> bool:
-        """Open a new Tilix window."""
-        logger.info(
-            "Using experimental support for Tilix. "
-            "Please report issues at https://github.com/irskep/autowt/issues"
-        )
-        logger.debug(f"Opening new Tilix window for {worktree_path}")
-
-        try:
-            cmd = [
-                "tilix",
-                "--action=app-new-window",
-                "--working-directory",
-                str(worktree_path),
-            ]
-            if init_script:
-                cmd.extend(["-x", "bash", "-c", f"{init_script}; exec bash"])
-
-            result = run_command(
-                cmd,
-                timeout=10,
-                description="Open Tilix window",
-            )
-            return result.returncode == 0
-
-        except Exception as e:
-            logger.error(f"Failed to open Tilix window: {e}")
-            return False
-
-
-class TerminatorTerminal(Terminal):
-    """Terminator terminal implementation."""
-
-    def get_current_session_id(self) -> str | None:
-        """Terminator doesn't have session IDs."""
-        return None
-
-    def switch_to_session(
-        self, session_id: str, init_script: str | None = None
-    ) -> bool:
-        """Terminator doesn't support session switching."""
-        return False
-
-    def open_new_tab(self, worktree_path: Path, init_script: str | None = None) -> bool:
-        """Open a new Terminator tab."""
-        logger.info(
-            "Using experimental support for Terminator. "
-            "Please report issues at https://github.com/irskep/autowt/issues"
-        )
-        logger.debug(f"Opening new Terminator tab for {worktree_path}")
-
-        try:
-            cmd = ["terminator", "--new-tab", f"--working-directory={worktree_path}"]
-            if init_script:
-                cmd.extend(["-x", "bash", "-c", f"{init_script}; exec bash"])
-
-            result = run_command(
-                cmd,
-                timeout=10,
-                description="Open Terminator tab",
-            )
-            return result.returncode == 0
-
-        except Exception as e:
-            logger.error(f"Failed to open Terminator tab: {e}")
-            return False
-
-    def open_new_window(
-        self, worktree_path: Path, init_script: str | None = None
-    ) -> bool:
-        """Open a new Terminator window."""
-        logger.info(
-            "Using experimental support for Terminator. "
-            "Please report issues at https://github.com/irskep/autowt/issues"
-        )
-        logger.debug(f"Opening new Terminator window for {worktree_path}")
-
-        try:
-            cmd = ["terminator", f"--working-directory={worktree_path}"]
-            if init_script:
-                cmd.extend(["-x", "bash", "-c", f"{init_script}; exec bash"])
-
-            result = run_command(
-                cmd,
-                timeout=10,
-                description="Open Terminator window",
-            )
-            return result.returncode == 0
-
-        except Exception as e:
-            logger.error(f"Failed to open Terminator window: {e}")
-            return False
-
-
-class AlacrittyTerminal(Terminal):
-    """Alacritty terminal implementation (no tab support, window-only)."""
-
-    def get_current_session_id(self) -> str | None:
-        """Alacritty doesn't have session IDs."""
-        return None
-
-    def switch_to_session(
-        self, session_id: str, init_script: str | None = None
-    ) -> bool:
-        """Alacritty doesn't support session switching."""
-        return False
-
-    def open_new_tab(self, worktree_path: Path, init_script: str | None = None) -> bool:
-        """Alacritty doesn't support tabs, fall back to window."""
-        logger.warning("Alacritty doesn't support tabs, opening new window instead")
-=======
         """Switch to existing tmux session."""
         logger.debug(f"Switching to tmux session: {session_id}")
 
@@ -814,298 +456,11 @@
 
     def open_new_tab(self, worktree_path: Path, init_script: str | None = None) -> bool:
         """Create new tmux window (tmux equivalent of tab)."""
->>>>>>> fa6fe3f3
         return self.open_new_window(worktree_path, init_script)
 
     def open_new_window(
         self, worktree_path: Path, init_script: str | None = None
     ) -> bool:
-<<<<<<< HEAD
-        """Open a new Alacritty window."""
-        logger.info(
-            "Using experimental support for Alacritty. "
-            "Please report issues at https://github.com/irskep/autowt/issues"
-        )
-        logger.debug(f"Opening new Alacritty window for {worktree_path}")
-
-        try:
-            cmd = ["alacritty", "--working-directory", str(worktree_path)]
-            if init_script:
-                cmd.extend(["-e", "bash", "-c", f"{init_script}; exec bash"])
-
-            result = run_command(
-                cmd,
-                timeout=10,
-                description="Open Alacritty window",
-            )
-            return result.returncode == 0
-
-        except Exception as e:
-            logger.error(f"Failed to open Alacritty window: {e}")
-            return False
-
-
-class KittyTerminal(Terminal):
-    """Kitty terminal implementation."""
-
-    def get_current_session_id(self) -> str | None:
-        """Kitty doesn't have session IDs."""
-        return None
-
-    def switch_to_session(
-        self, session_id: str, init_script: str | None = None
-    ) -> bool:
-        """Kitty doesn't support session switching."""
-        return False
-
-    def open_new_tab(self, worktree_path: Path, init_script: str | None = None) -> bool:
-        """Open a new Kitty tab using remote control."""
-        logger.info(
-            "Using experimental support for Kitty. "
-            "Please report issues at https://github.com/irskep/autowt/issues"
-        )
-        logger.debug(f"Opening new Kitty tab for {worktree_path}")
-
-        try:
-            # Try using kitty remote control first
-            cmd = ["kitty", "@", "launch", "--type=tab", "--cwd", str(worktree_path)]
-            if init_script:
-                cmd.extend(["bash", "-c", f"{init_script}; exec bash"])
-            else:
-                cmd.append("bash")
-
-            result = run_command(
-                cmd,
-                timeout=10,
-                description="Open Kitty tab via remote control",
-            )
-
-            if result.returncode == 0:
-                return True
-
-            # Fall back to opening new window if remote control fails
-            logger.debug("Kitty remote control failed, falling back to new window")
-            return self.open_new_window(worktree_path, init_script)
-
-        except Exception as e:
-            logger.error(f"Failed to open Kitty tab: {e}")
-            return False
-
-    def open_new_window(
-        self, worktree_path: Path, init_script: str | None = None
-    ) -> bool:
-        """Open a new Kitty window."""
-        logger.info(
-            "Using experimental support for Kitty. "
-            "Please report issues at https://github.com/irskep/autowt/issues"
-        )
-        logger.debug(f"Opening new Kitty window for {worktree_path}")
-
-        try:
-            cmd = ["kitty", "--directory", str(worktree_path)]
-            if init_script:
-                cmd.extend(["bash", "-c", f"{init_script}; exec bash"])
-
-            result = run_command(
-                cmd,
-                timeout=10,
-                description="Open Kitty window",
-            )
-            return result.returncode == 0
-
-        except Exception as e:
-            logger.error(f"Failed to open Kitty window: {e}")
-            return False
-
-
-class WezTermTerminal(Terminal):
-    """WezTerm terminal implementation."""
-
-    def get_current_session_id(self) -> str | None:
-        """WezTerm doesn't have session IDs."""
-        return None
-
-    def switch_to_session(
-        self, session_id: str, init_script: str | None = None
-    ) -> bool:
-        """WezTerm doesn't support session switching."""
-        return False
-
-    def open_new_tab(self, worktree_path: Path, init_script: str | None = None) -> bool:
-        """Open a new WezTerm tab."""
-        logger.info(
-            "Using experimental support for WezTerm. "
-            "Please report issues at https://github.com/irskep/autowt/issues"
-        )
-        logger.debug(f"Opening new WezTerm tab for {worktree_path}")
-
-        try:
-            cmd = ["wezterm", "cli", "spawn", "--cwd", str(worktree_path)]
-            if init_script:
-                cmd.extend(["bash", "-c", f"{init_script}; exec bash"])
-            else:
-                cmd.append("bash")
-
-            result = run_command(
-                cmd,
-                timeout=10,
-                description="Open WezTerm tab",
-            )
-
-            if result.returncode == 0:
-                return True
-
-            # Fall back to opening new window if CLI fails
-            logger.debug("WezTerm CLI failed, falling back to new window")
-            return self.open_new_window(worktree_path, init_script)
-
-        except Exception as e:
-            logger.error(f"Failed to open WezTerm tab: {e}")
-            return False
-
-    def open_new_window(
-        self, worktree_path: Path, init_script: str | None = None
-    ) -> bool:
-        """Open a new WezTerm window."""
-        logger.info(
-            "Using experimental support for WezTerm. "
-            "Please report issues at https://github.com/irskep/autowt/issues"
-        )
-        logger.debug(f"Opening new WezTerm window for {worktree_path}")
-
-        try:
-            cmd = ["wezterm", "start", "--cwd", str(worktree_path)]
-            if init_script:
-                cmd.extend(["bash", "-c", f"{init_script}; exec bash"])
-
-            result = run_command(
-                cmd,
-                timeout=10,
-                description="Open WezTerm window",
-            )
-            return result.returncode == 0
-
-        except Exception as e:
-            logger.error(f"Failed to open WezTerm window: {e}")
-            return False
-
-
-class HyperTerminal(Terminal):
-    """Hyper terminal implementation."""
-
-    def get_current_session_id(self) -> str | None:
-        """Hyper doesn't have session IDs."""
-        return None
-
-    def switch_to_session(
-        self, session_id: str, init_script: str | None = None
-    ) -> bool:
-        """Hyper doesn't support session switching."""
-        return False
-
-    def open_new_tab(self, worktree_path: Path, init_script: str | None = None) -> bool:
-        """Open new Hyper tab (same as window for Hyper)."""
-        return self.open_new_window(worktree_path, init_script)
-
-    def open_new_window(
-        self, worktree_path: Path, init_script: str | None = None
-    ) -> bool:
-        """Open a new Hyper window."""
-        logger.info(
-            "Using experimental support for Hyper. "
-            "Please report issues at https://github.com/irskep/autowt/issues"
-        )
-        logger.debug(f"Opening new Hyper window for {worktree_path}")
-
-        try:
-            if self.is_macos:
-                cmd = ["open", "-a", "Hyper", str(worktree_path)]
-            else:
-                cmd = ["hyper", str(worktree_path)]
-
-            if init_script:
-                # Hyper doesn't easily support init scripts via command line
-                logger.warning(
-                    "Hyper doesn't support init scripts via command line. "
-                    "You may need to run the init script manually."
-                )
-
-            result = run_command(
-                cmd,
-                timeout=10,
-                description="Open Hyper window",
-            )
-            return result.returncode == 0
-
-        except Exception as e:
-            logger.error(f"Failed to open Hyper window: {e}")
-            return False
-
-
-class WindowsTerminalTerminal(Terminal):
-    """Windows Terminal implementation."""
-
-    def get_current_session_id(self) -> str | None:
-        """Windows Terminal doesn't have session IDs."""
-        return None
-
-    def switch_to_session(
-        self, session_id: str, init_script: str | None = None
-    ) -> bool:
-        """Windows Terminal doesn't support session switching."""
-        return False
-
-    def open_new_tab(self, worktree_path: Path, init_script: str | None = None) -> bool:
-        """Open a new Windows Terminal tab."""
-        logger.info(
-            "Using experimental support for Windows Terminal. "
-            "Please report issues at https://github.com/irskep/autowt/issues"
-        )
-        logger.debug(f"Opening new Windows Terminal tab for {worktree_path}")
-
-        try:
-            cmd = ["wt", "-d", str(worktree_path)]
-            if init_script:
-                # Use PowerShell to run the init script
-                cmd.extend(["powershell", "-NoExit", "-Command", init_script])
-
-            result = run_command(
-                cmd,
-                timeout=10,
-                description="Open Windows Terminal tab",
-            )
-            return result.returncode == 0
-
-        except Exception as e:
-            logger.error(f"Failed to open Windows Terminal tab: {e}")
-            return False
-
-    def open_new_window(
-        self, worktree_path: Path, init_script: str | None = None
-    ) -> bool:
-        """Open a new Windows Terminal window."""
-        logger.info(
-            "Using experimental support for Windows Terminal. "
-            "Please report issues at https://github.com/irskep/autowt/issues"
-        )
-        logger.debug(f"Opening new Windows Terminal window for {worktree_path}")
-
-        try:
-            cmd = ["wt", "--window", "0", "-d", str(worktree_path)]
-            if init_script:
-                # Use PowerShell to run the init script
-                cmd.extend(["powershell", "-NoExit", "-Command", init_script])
-
-            result = run_command(
-                cmd,
-                timeout=10,
-                description="Open Windows Terminal window",
-            )
-            return result.returncode == 0
-
-        except Exception as e:
-            logger.error(f"Failed to open Windows Terminal window: {e}")
-=======
         """Create new tmux session for the worktree."""
         logger.debug(f"Creating tmux session for {worktree_path}")
 
@@ -1153,7 +508,655 @@
 
         except Exception as e:
             logger.error(f"Failed to create tmux session: {e}")
->>>>>>> fa6fe3f3
+            return False
+
+
+class GnomeTerminalTerminal(Terminal):
+    """GNOME Terminal implementation for Linux."""
+
+    def get_current_session_id(self) -> str | None:
+        """GNOME Terminal doesn't have session IDs."""
+        return None
+
+    def switch_to_session(
+        self, session_id: str, init_script: str | None = None
+    ) -> bool:
+        """GNOME Terminal doesn't support session switching."""
+        return False
+
+    def open_new_tab(self, worktree_path: Path, init_script: str | None = None) -> bool:
+        """Open a new GNOME Terminal tab."""
+        logger.info(
+            "Using experimental support for GNOME Terminal. "
+            "Please report issues at https://github.com/irskep/autowt/issues"
+        )
+        logger.debug(f"Opening new GNOME Terminal tab for {worktree_path}")
+
+        try:
+            cmd = ["gnome-terminal", "--tab", "--working-directory", str(worktree_path)]
+            if init_script:
+                cmd.extend(["--", "bash", "-c", f"{init_script}; exec bash"])
+
+            result = run_command(
+                cmd,
+                timeout=10,
+                description="Open GNOME Terminal tab",
+            )
+            return result.returncode == 0
+
+        except Exception as e:
+            logger.error(f"Failed to open GNOME Terminal tab: {e}")
+            return False
+
+    def open_new_window(
+        self, worktree_path: Path, init_script: str | None = None
+    ) -> bool:
+        """Open a new GNOME Terminal window."""
+        logger.info(
+            "Using experimental support for GNOME Terminal. "
+            "Please report issues at https://github.com/irskep/autowt/issues"
+        )
+        logger.debug(f"Opening new GNOME Terminal window for {worktree_path}")
+
+        try:
+            cmd = [
+                "gnome-terminal",
+                "--window",
+                "--working-directory",
+                str(worktree_path),
+            ]
+            if init_script:
+                cmd.extend(["--", "bash", "-c", f"{init_script}; exec bash"])
+
+            result = run_command(
+                cmd,
+                timeout=10,
+                description="Open GNOME Terminal window",
+            )
+            return result.returncode == 0
+
+        except Exception as e:
+            logger.error(f"Failed to open GNOME Terminal window: {e}")
+            return False
+
+
+class KonsoleTerminal(Terminal):
+    """Konsole terminal implementation for KDE."""
+
+    def get_current_session_id(self) -> str | None:
+        """Konsole doesn't have session IDs."""
+        return None
+
+    def switch_to_session(
+        self, session_id: str, init_script: str | None = None
+    ) -> bool:
+        """Konsole doesn't support session switching."""
+        return False
+
+    def open_new_tab(self, worktree_path: Path, init_script: str | None = None) -> bool:
+        """Open a new Konsole tab."""
+        logger.info(
+            "Using experimental support for Konsole. "
+            "Please report issues at https://github.com/irskep/autowt/issues"
+        )
+        logger.debug(f"Opening new Konsole tab for {worktree_path}")
+
+        try:
+            cmd = ["konsole", "--new-tab", "--workdir", str(worktree_path)]
+            if init_script:
+                cmd.extend(["-e", "bash", "-c", f"{init_script}; exec bash"])
+
+            result = run_command(
+                cmd,
+                timeout=10,
+                description="Open Konsole tab",
+            )
+            return result.returncode == 0
+
+        except Exception as e:
+            logger.error(f"Failed to open Konsole tab: {e}")
+            return False
+
+    def open_new_window(
+        self, worktree_path: Path, init_script: str | None = None
+    ) -> bool:
+        """Open a new Konsole window."""
+        logger.info(
+            "Using experimental support for Konsole. "
+            "Please report issues at https://github.com/irskep/autowt/issues"
+        )
+        logger.debug(f"Opening new Konsole window for {worktree_path}")
+
+        try:
+            cmd = ["konsole", "--workdir", str(worktree_path)]
+            if init_script:
+                cmd.extend(["-e", "bash", "-c", f"{init_script}; exec bash"])
+
+            result = run_command(
+                cmd,
+                timeout=10,
+                description="Open Konsole window",
+            )
+            return result.returncode == 0
+
+        except Exception as e:
+            logger.error(f"Failed to open Konsole window: {e}")
+            return False
+
+
+class XfceTerminalTerminal(Terminal):
+    """XFCE4 Terminal implementation."""
+
+    def get_current_session_id(self) -> str | None:
+        """XFCE4 Terminal doesn't have session IDs."""
+        return None
+
+    def switch_to_session(
+        self, session_id: str, init_script: str | None = None
+    ) -> bool:
+        """XFCE4 Terminal doesn't support session switching."""
+        return False
+
+    def open_new_tab(self, worktree_path: Path, init_script: str | None = None) -> bool:
+        """Open a new XFCE4 Terminal tab."""
+        logger.info(
+            "Using experimental support for XFCE4 Terminal. "
+            "Please report issues at https://github.com/irskep/autowt/issues"
+        )
+        logger.debug(f"Opening new XFCE4 Terminal tab for {worktree_path}")
+
+        try:
+            cmd = ["xfce4-terminal", "--tab", "--working-directory", str(worktree_path)]
+            if init_script:
+                cmd.extend(["--command", f"bash -c '{init_script}; exec bash'"])
+
+            result = run_command(
+                cmd,
+                timeout=10,
+                description="Open XFCE4 Terminal tab",
+            )
+            return result.returncode == 0
+
+        except Exception as e:
+            logger.error(f"Failed to open XFCE4 Terminal tab: {e}")
+            return False
+
+    def open_new_window(
+        self, worktree_path: Path, init_script: str | None = None
+    ) -> bool:
+        """Open a new XFCE4 Terminal window."""
+        logger.info(
+            "Using experimental support for XFCE4 Terminal. "
+            "Please report issues at https://github.com/irskep/autowt/issues"
+        )
+        logger.debug(f"Opening new XFCE4 Terminal window for {worktree_path}")
+
+        try:
+            cmd = [
+                "xfce4-terminal",
+                "--window",
+                "--working-directory",
+                str(worktree_path),
+            ]
+            if init_script:
+                cmd.extend(["--command", f"bash -c '{init_script}; exec bash'"])
+
+            result = run_command(
+                cmd,
+                timeout=10,
+                description="Open XFCE4 Terminal window",
+            )
+            return result.returncode == 0
+
+        except Exception as e:
+            logger.error(f"Failed to open XFCE4 Terminal window: {e}")
+            return False
+
+
+class TilixTerminal(Terminal):
+    """Tilix terminal implementation."""
+
+    def get_current_session_id(self) -> str | None:
+        """Tilix doesn't have session IDs."""
+        return None
+
+    def switch_to_session(
+        self, session_id: str, init_script: str | None = None
+    ) -> bool:
+        """Tilix doesn't support session switching."""
+        return False
+
+    def open_new_tab(self, worktree_path: Path, init_script: str | None = None) -> bool:
+        """Open a new Tilix session (tab equivalent)."""
+        logger.info(
+            "Using experimental support for Tilix. "
+            "Please report issues at https://github.com/irskep/autowt/issues"
+        )
+        logger.debug(f"Opening new Tilix session for {worktree_path}")
+
+        try:
+            cmd = [
+                "tilix",
+                "--focus-window",
+                "--action=app-new-session",
+                "--working-directory",
+                str(worktree_path),
+            ]
+            if init_script:
+                cmd.extend(["-x", "bash", "-c", f"{init_script}; exec bash"])
+
+            result = run_command(
+                cmd,
+                timeout=10,
+                description="Open Tilix session",
+            )
+            return result.returncode == 0
+
+        except Exception as e:
+            logger.error(f"Failed to open Tilix session: {e}")
+            return False
+
+    def open_new_window(
+        self, worktree_path: Path, init_script: str | None = None
+    ) -> bool:
+        """Open a new Tilix window."""
+        logger.info(
+            "Using experimental support for Tilix. "
+            "Please report issues at https://github.com/irskep/autowt/issues"
+        )
+        logger.debug(f"Opening new Tilix window for {worktree_path}")
+
+        try:
+            cmd = [
+                "tilix",
+                "--action=app-new-window",
+                "--working-directory",
+                str(worktree_path),
+            ]
+            if init_script:
+                cmd.extend(["-x", "bash", "-c", f"{init_script}; exec bash"])
+
+            result = run_command(
+                cmd,
+                timeout=10,
+                description="Open Tilix window",
+            )
+            return result.returncode == 0
+
+        except Exception as e:
+            logger.error(f"Failed to open Tilix window: {e}")
+            return False
+
+
+class TerminatorTerminal(Terminal):
+    """Terminator terminal implementation."""
+
+    def get_current_session_id(self) -> str | None:
+        """Terminator doesn't have session IDs."""
+        return None
+
+    def switch_to_session(
+        self, session_id: str, init_script: str | None = None
+    ) -> bool:
+        """Terminator doesn't support session switching."""
+        return False
+
+    def open_new_tab(self, worktree_path: Path, init_script: str | None = None) -> bool:
+        """Open a new Terminator tab."""
+        logger.info(
+            "Using experimental support for Terminator. "
+            "Please report issues at https://github.com/irskep/autowt/issues"
+        )
+        logger.debug(f"Opening new Terminator tab for {worktree_path}")
+
+        try:
+            cmd = ["terminator", "--new-tab", f"--working-directory={worktree_path}"]
+            if init_script:
+                cmd.extend(["-x", "bash", "-c", f"{init_script}; exec bash"])
+
+            result = run_command(
+                cmd,
+                timeout=10,
+                description="Open Terminator tab",
+            )
+            return result.returncode == 0
+
+        except Exception as e:
+            logger.error(f"Failed to open Terminator tab: {e}")
+            return False
+
+    def open_new_window(
+        self, worktree_path: Path, init_script: str | None = None
+    ) -> bool:
+        """Open a new Terminator window."""
+        logger.info(
+            "Using experimental support for Terminator. "
+            "Please report issues at https://github.com/irskep/autowt/issues"
+        )
+        logger.debug(f"Opening new Terminator window for {worktree_path}")
+
+        try:
+            cmd = ["terminator", f"--working-directory={worktree_path}"]
+            if init_script:
+                cmd.extend(["-x", "bash", "-c", f"{init_script}; exec bash"])
+
+            result = run_command(
+                cmd,
+                timeout=10,
+                description="Open Terminator window",
+            )
+            return result.returncode == 0
+
+        except Exception as e:
+            logger.error(f"Failed to open Terminator window: {e}")
+            return False
+
+
+class AlacrittyTerminal(Terminal):
+    """Alacritty terminal implementation (no tab support, window-only)."""
+
+    def get_current_session_id(self) -> str | None:
+        """Alacritty doesn't have session IDs."""
+        return None
+
+    def switch_to_session(
+        self, session_id: str, init_script: str | None = None
+    ) -> bool:
+        """Alacritty doesn't support session switching."""
+        return False
+
+    def open_new_tab(self, worktree_path: Path, init_script: str | None = None) -> bool:
+        """Alacritty doesn't support tabs, fall back to window."""
+        logger.warning("Alacritty doesn't support tabs, opening new window instead")
+        return self.open_new_window(worktree_path, init_script)
+
+    def open_new_window(
+        self, worktree_path: Path, init_script: str | None = None
+    ) -> bool:
+        """Open a new Alacritty window."""
+        logger.info(
+            "Using experimental support for Alacritty. "
+            "Please report issues at https://github.com/irskep/autowt/issues"
+        )
+        logger.debug(f"Opening new Alacritty window for {worktree_path}")
+
+        try:
+            cmd = ["alacritty", "--working-directory", str(worktree_path)]
+            if init_script:
+                cmd.extend(["-e", "bash", "-c", f"{init_script}; exec bash"])
+
+            result = run_command(
+                cmd,
+                timeout=10,
+                description="Open Alacritty window",
+            )
+            return result.returncode == 0
+
+        except Exception as e:
+            logger.error(f"Failed to open Alacritty window: {e}")
+            return False
+
+
+class KittyTerminal(Terminal):
+    """Kitty terminal implementation."""
+
+    def get_current_session_id(self) -> str | None:
+        """Kitty doesn't have session IDs."""
+        return None
+
+    def switch_to_session(
+        self, session_id: str, init_script: str | None = None
+    ) -> bool:
+        """Kitty doesn't support session switching."""
+        return False
+
+    def open_new_tab(self, worktree_path: Path, init_script: str | None = None) -> bool:
+        """Open a new Kitty tab using remote control."""
+        logger.info(
+            "Using experimental support for Kitty. "
+            "Please report issues at https://github.com/irskep/autowt/issues"
+        )
+        logger.debug(f"Opening new Kitty tab for {worktree_path}")
+
+        try:
+            # Try using kitty remote control first
+            cmd = ["kitty", "@", "launch", "--type=tab", "--cwd", str(worktree_path)]
+            if init_script:
+                cmd.extend(["bash", "-c", f"{init_script}; exec bash"])
+            else:
+                cmd.append("bash")
+
+            result = run_command(
+                cmd,
+                timeout=10,
+                description="Open Kitty tab via remote control",
+            )
+
+            if result.returncode == 0:
+                return True
+
+            # Fall back to opening new window if remote control fails
+            logger.debug("Kitty remote control failed, falling back to new window")
+            return self.open_new_window(worktree_path, init_script)
+
+        except Exception as e:
+            logger.error(f"Failed to open Kitty tab: {e}")
+            return False
+
+    def open_new_window(
+        self, worktree_path: Path, init_script: str | None = None
+    ) -> bool:
+        """Open a new Kitty window."""
+        logger.info(
+            "Using experimental support for Kitty. "
+            "Please report issues at https://github.com/irskep/autowt/issues"
+        )
+        logger.debug(f"Opening new Kitty window for {worktree_path}")
+
+        try:
+            cmd = ["kitty", "--directory", str(worktree_path)]
+            if init_script:
+                cmd.extend(["bash", "-c", f"{init_script}; exec bash"])
+
+            result = run_command(
+                cmd,
+                timeout=10,
+                description="Open Kitty window",
+            )
+            return result.returncode == 0
+
+        except Exception as e:
+            logger.error(f"Failed to open Kitty window: {e}")
+            return False
+
+
+class WezTermTerminal(Terminal):
+    """WezTerm terminal implementation."""
+
+    def get_current_session_id(self) -> str | None:
+        """WezTerm doesn't have session IDs."""
+        return None
+
+    def switch_to_session(
+        self, session_id: str, init_script: str | None = None
+    ) -> bool:
+        """WezTerm doesn't support session switching."""
+        return False
+
+    def open_new_tab(self, worktree_path: Path, init_script: str | None = None) -> bool:
+        """Open a new WezTerm tab."""
+        logger.info(
+            "Using experimental support for WezTerm. "
+            "Please report issues at https://github.com/irskep/autowt/issues"
+        )
+        logger.debug(f"Opening new WezTerm tab for {worktree_path}")
+
+        try:
+            cmd = ["wezterm", "cli", "spawn", "--cwd", str(worktree_path)]
+            if init_script:
+                cmd.extend(["bash", "-c", f"{init_script}; exec bash"])
+            else:
+                cmd.append("bash")
+
+            result = run_command(
+                cmd,
+                timeout=10,
+                description="Open WezTerm tab",
+            )
+
+            if result.returncode == 0:
+                return True
+
+            # Fall back to opening new window if CLI fails
+            logger.debug("WezTerm CLI failed, falling back to new window")
+            return self.open_new_window(worktree_path, init_script)
+
+        except Exception as e:
+            logger.error(f"Failed to open WezTerm tab: {e}")
+            return False
+
+    def open_new_window(
+        self, worktree_path: Path, init_script: str | None = None
+    ) -> bool:
+        """Open a new WezTerm window."""
+        logger.info(
+            "Using experimental support for WezTerm. "
+            "Please report issues at https://github.com/irskep/autowt/issues"
+        )
+        logger.debug(f"Opening new WezTerm window for {worktree_path}")
+
+        try:
+            cmd = ["wezterm", "start", "--cwd", str(worktree_path)]
+            if init_script:
+                cmd.extend(["bash", "-c", f"{init_script}; exec bash"])
+
+            result = run_command(
+                cmd,
+                timeout=10,
+                description="Open WezTerm window",
+            )
+            return result.returncode == 0
+
+        except Exception as e:
+            logger.error(f"Failed to open WezTerm window: {e}")
+            return False
+
+
+class HyperTerminal(Terminal):
+    """Hyper terminal implementation."""
+
+    def get_current_session_id(self) -> str | None:
+        """Hyper doesn't have session IDs."""
+        return None
+
+    def switch_to_session(
+        self, session_id: str, init_script: str | None = None
+    ) -> bool:
+        """Hyper doesn't support session switching."""
+        return False
+
+    def open_new_tab(self, worktree_path: Path, init_script: str | None = None) -> bool:
+        """Open new Hyper tab (same as window for Hyper)."""
+        return self.open_new_window(worktree_path, init_script)
+
+    def open_new_window(
+        self, worktree_path: Path, init_script: str | None = None
+    ) -> bool:
+        """Open a new Hyper window."""
+        logger.info(
+            "Using experimental support for Hyper. "
+            "Please report issues at https://github.com/irskep/autowt/issues"
+        )
+        logger.debug(f"Opening new Hyper window for {worktree_path}")
+
+        try:
+            if self.is_macos:
+                cmd = ["open", "-a", "Hyper", str(worktree_path)]
+            else:
+                cmd = ["hyper", str(worktree_path)]
+
+            if init_script:
+                # Hyper doesn't easily support init scripts via command line
+                logger.warning(
+                    "Hyper doesn't support init scripts via command line. "
+                    "You may need to run the init script manually."
+                )
+
+            result = run_command(
+                cmd,
+                timeout=10,
+                description="Open Hyper window",
+            )
+            return result.returncode == 0
+
+        except Exception as e:
+            logger.error(f"Failed to open Hyper window: {e}")
+            return False
+
+
+class WindowsTerminalTerminal(Terminal):
+    """Windows Terminal implementation."""
+
+    def get_current_session_id(self) -> str | None:
+        """Windows Terminal doesn't have session IDs."""
+        return None
+
+    def switch_to_session(
+        self, session_id: str, init_script: str | None = None
+    ) -> bool:
+        """Windows Terminal doesn't support session switching."""
+        return False
+
+    def open_new_tab(self, worktree_path: Path, init_script: str | None = None) -> bool:
+        """Open a new Windows Terminal tab."""
+        logger.info(
+            "Using experimental support for Windows Terminal. "
+            "Please report issues at https://github.com/irskep/autowt/issues"
+        )
+        logger.debug(f"Opening new Windows Terminal tab for {worktree_path}")
+
+        try:
+            cmd = ["wt", "-d", str(worktree_path)]
+            if init_script:
+                # Use PowerShell to run the init script
+                cmd.extend(["powershell", "-NoExit", "-Command", init_script])
+
+            result = run_command(
+                cmd,
+                timeout=10,
+                description="Open Windows Terminal tab",
+            )
+            return result.returncode == 0
+
+        except Exception as e:
+            logger.error(f"Failed to open Windows Terminal tab: {e}")
+            return False
+
+    def open_new_window(
+        self, worktree_path: Path, init_script: str | None = None
+    ) -> bool:
+        """Open a new Windows Terminal window."""
+        logger.info(
+            "Using experimental support for Windows Terminal. "
+            "Please report issues at https://github.com/irskep/autowt/issues"
+        )
+        logger.debug(f"Opening new Windows Terminal window for {worktree_path}")
+
+        try:
+            cmd = ["wt", "--window", "0", "-d", str(worktree_path)]
+            if init_script:
+                # Use PowerShell to run the init script
+                cmd.extend(["powershell", "-NoExit", "-Command", init_script])
+
+            result = run_command(
+                cmd,
+                timeout=10,
+                description="Open Windows Terminal window",
+            )
+            return result.returncode == 0
+
+        except Exception as e:
+            logger.error(f"Failed to open Windows Terminal window: {e}")
             return False
 
 
@@ -1251,17 +1254,11 @@
 
     def _create_terminal_implementation(self) -> Terminal:
         """Create the appropriate terminal implementation."""
-<<<<<<< HEAD
-=======
         # Check for tmux first (works on all platforms)
         if os.getenv("TMUX"):
             logger.debug("Detected tmux environment")
             return TmuxTerminal()
 
-        if not self.is_macos:
-            return GenericTerminal()
-
->>>>>>> fa6fe3f3
         term_program = os.getenv("TERM_PROGRAM", "")
         logger.debug(f"TERM_PROGRAM: {term_program}")
 
