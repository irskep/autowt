--- conflicted
+++ resolved
@@ -3,17 +3,6 @@
 <!-- loosely based on https://keepachangelog.com/en/1.0.0/ -->
 
 ## 0.5.0 - Unreleased
-<<<<<<< HEAD
-=======
-
-### Added
-
-### Changed
-
-### Fixed
-
-## 0.4.8 - 2025-11-08
->>>>>>> f427d2ca
 
 ### Added
 
@@ -24,7 +13,15 @@
 
 ### Fixed
 
-- Autowt sets the correct base branch at all times instead of just when using `switch`
+## 0.4.8 - 2025-11-08
+
+### Added
+
+### Changed
+
+### Fixed
+
+- Autowt sets the correct base branch at all times instead of just when using `switch` (fix #71)
 
 ## 0.4.7 - 2025-10-05
 
