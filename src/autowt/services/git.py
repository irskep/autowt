--- conflicted
+++ resolved
@@ -253,11 +253,6 @@
                 logger.error(f"Failed to remove worktree: {result.stderr}")
                 print(f"Git error: {result.stderr.strip()}")
 
-<<<<<<< HEAD
-                from autowt.prompts import confirm_default_no  # noqa: PLC0415
-
-=======
->>>>>>> b1bd6977
                 if confirm_default_no(
                     "Retry with --force to remove worktree with modified files?"
                 ):
