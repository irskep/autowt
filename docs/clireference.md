--- conflicted
+++ resolved
@@ -18,11 +18,8 @@
 | `--after-init <script>` | Runs a command *after* the `init` script completes. Perfect for starting a dev server or an [AI agent](agents.md). |
 | `--ignore-same-session` | Forces `autowt` to create a new terminal, even if a session for that worktree already exists. |
 | `--from <branch>` | Source branch/commit to create worktree from. Accepts any git revision: branch names, tags, commit hashes, `HEAD`, etc. Only used when creating new worktrees. |
-<<<<<<< HEAD
 | `--dir <path>` | Directory path for the new worktree. Overrides the configured directory pattern. Supports both absolute and relative paths. |
-=======
 | `--custom-script <script>` | Runs a named custom script with arguments. Scripts are defined in your configuration file. Example: `--custom-script="bugfix 123"`. |
->>>>>>> 9e099076
 | `--waiting` | Switch to first agent waiting for input. |
 | `--latest` | Switch to most recently active agent. |
 | `-y`, `--yes` | Automatically confirms all prompts, such as the prompt to switch to an existing terminal session. |
